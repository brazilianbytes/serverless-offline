--- conflicted
+++ resolved
@@ -221,7 +221,6 @@
 
 To list the available manual invocation paths exposed for targeting
 by `aws-sdk` and `aws-cli`, use `SLS_DEBUG=*` with `serverless offline`. After the invoke server starts up, full list of endpoints will be displayed:
-
 ```
 SLS_DEBUG=* serverless offline
 ...
@@ -247,7 +246,6 @@
 ## Docker and Layers
 
 To use layers with serverless-offline, you need to have the `useDocker` option set to true. This can either be by using the `--useDocker` command, or in your serverless.yml like this:
-
 ```yml
 custom:
   serverless-offline:
@@ -743,12 +741,10 @@
 | :------------------------------------------------------------------------------------------------------------------------------: | :----------------------------------------------------------------------------------------------------------------------------------------: | :-----------------------------------------------------------------------------------------------------------------------------: | :--------------------------------------------------------------------------------------------------------------------------------: | :----------------------------------------------------------------------------------------------------------------------------: |
 |                                             [lteacher](https://github.com/lteacher)                                              |                                             [martinmicunda](https://github.com/martinmicunda)                                              |                                             [nori3tsu](https://github.com/nori3tsu)                                             |                                             [ppasmanik](https://github.com/ppasmanik)                                              |                                             [ryanzyy](https://github.com/ryanzyy)                                              |
 
-<<<<<<< HEAD
-[<img alt="m0ppers" src="https://avatars3.githubusercontent.com/u/819421?v=4&s=117" width="117">](https://github.com/m0ppers) |[<img alt="footballencarta" src="https://avatars0.githubusercontent.com/u/1312258?v=4&s=117" width="117">](https://github.com/footballencarta) |[<img alt="bryanvaz" src="https://avatars0.githubusercontent.com/u/9157498?v=4&s=117" width="117">](https://github.com/bryanvaz) |[<img alt="njyjn" src="https://avatars.githubusercontent.com/u/10694375?v=4&s=117" width="117">](https://github.com/njyjn) |[<img alt="brazilianbytes" src="https://avatars0.githubusercontent.com/u/1900570?v=4&s=117" width="117">](https://github.com/brazilianbytes) |
-:---: |:---: |:---: |:---: |:---: |
-[m0ppers](https://github.com/m0ppers) |[footballencarta](https://github.com/footballencarta) |[bryanvaz](https://github.com/bryanvaz) | [njyjn](https://github.com/njyjn) |[brazilianbytes](https://github.com/brazilianbytes) |
-=======
-| [<img alt="m0ppers" src="https://avatars3.githubusercontent.com/u/819421?v=4&s=117" width="117">](https://github.com/m0ppers) | [<img alt="footballencarta" src="https://avatars0.githubusercontent.com/u/1312258?v=4&s=117" width="117">](https://github.com/footballencarta) | [<img alt="bryanvaz" src="https://avatars0.githubusercontent.com/u/9157498?v=4&s=117" width="117">](https://github.com/bryanvaz) | [<img alt="njyjn" src="https://avatars.githubusercontent.com/u/10694375?v=4&s=117" width="117">](https://github.com/njyjn) |
+| [<img alt="m0ppers" src="https://avatars3.githubusercontent.com/u/819421?v=4&s=117" width="117">](https://github.com/m0ppers) | [<img alt="footballencarta" src="https://avatars0.githubusercontent.com/u/1312258?v=4&s=117" width="117">](https://github.com/footballencarta) | [<img alt="bryanvaz" src="https://avatars0.githubusercontent.com/u/9157498?v=4&s=117" width="117">](https://github.com/bryanvaz) | [<img alt="njyjn" src="https://avatars.githubusercontent.com/u/10694375?v=4&s=117" width="117">](https://github.com/njyjn) |[<img alt="kdybicz" src="https://avatars.githubusercontent.com/u/13134892?v=4&s=117" width="117">](https://github.com/kdybicz)
 | :---------------------------------------------------------------------------------------------------------------------------: | :--------------------------------------------------------------------------------------------------------------------------------------------: | :------------------------------------------------------------------------------------------------------------------------------: | :------------------------------------------------------------------------------------------------------------------------: | ------------------------------------- |
 |                                             [m0ppers](https://github.com/m0ppers)                                             |                                             [footballencarta](https://github.com/footballencarta)                                              |                                             [bryanvaz](https://github.com/bryanvaz)                                              |                                             [njyjn](https://github.com/njyjn)                                              | [kdybicz](https://github.com/kdybicz) |
->>>>>>> 8db63dda
+
+| [<img alt="brazilianbytes" src="https://avatars3.githubusercontent.com/u/1900570?v=4&s=117" width="117">](https://github.com/brazilianbytes) |
+| :---------------------------------------------------------------------------------------------------------------------------: |
+|                                             [brazilianbytes](https://github.com/brazilianbytes)                                             |