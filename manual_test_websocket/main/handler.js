const AWS = require('aws-sdk');

const ddb = (() => {
  if (process.env.IS_OFFLINE) return new AWS.DynamoDB.DocumentClient({ region: 'localhost', endpoint: 'http://localhost:8000' });

  return new AWS.DynamoDB.DocumentClient();
})();

const successfullResponse = {
  statusCode: 200,
  body: 'Request is OK.',
};

module.exports.connect = async (event, context) => {
  // console.log('connect:');
  if (event.queryStringParameters && event.queryStringParameters.exception) throw NaN;

  const listener = await ddb.get({ TableName:'listeners', Key:{ name:'default' } }).promise();

  if (listener.Item) {
    const timeout = new Promise(resolve => setTimeout(resolve, 100));
    const send = sendToClient( // sendToClient won't return on AWS when client doesn't exits so we set a timeout
      JSON.stringify({ action:'update', event:'connect', info:{ id:event.requestContext.connectionId, event:{ ...event }, context } }),
      listener.Item.id,
      newAWSApiGatewayManagementApi(event, context)).catch(() => {});
    await Promise.race([send, timeout]);
  }

  return successfullResponse;
};

// module.export.auth = (event, context, callback) => {
//   //console.log('auth:');
//   const token = event.headers["Authorization"];

//   if ('deny'===token) callback(null, generatePolicy('user', 'Deny', event.methodArn));
//   else callback(null, generatePolicy('user', 'Allow', event.methodArn));;
// };

module.exports.disconnect = async (event, context) => {
  const listener = await ddb.get({ TableName:'listeners', Key:{ name:'default' } }).promise();
  if (listener.Item) await sendToClient(JSON.stringify({ action:'update', event:'disconnect', info:{ id:event.requestContext.connectionId, event:{ ...event }, context } }), listener.Item.id, newAWSApiGatewayManagementApi(event, context)).catch(() => {});

  return successfullResponse;
};

module.exports.defaultHandler = async (event, context) => {
  await sendToClient(`Error: No Supported Action in Payload '${event.body}'`, event.requestContext.connectionId, newAWSApiGatewayManagementApi(event, context)).catch(err => console.log(err));

  return successfullResponse;
};

module.exports.getClientInfo = async (event, context) => {
  // console.log('getClientInfo:');
  await sendToClient({ action:'update', event:'client-info', info:{ id:event.requestContext.connectionId } }, event.requestContext.connectionId, newAWSApiGatewayManagementApi(event, context)).catch(err => console.log(err));

  return successfullResponse;
};

module.exports.getCallInfo = async (event, context) => {
  await sendToClient({ action:'update', event:'call-info', info:{ event:{ ...event }, context } }, event.requestContext.connectionId, newAWSApiGatewayManagementApi(event, context)).catch(err => console.log(err));

  return successfullResponse;
};

module.exports.makeError = async () => {
  const obj = null;
  obj.non.non = 1;

  return successfullResponse;
};

module.exports.replyViaCallback = (event, context, callback) => {
  sendToClient({ action:'update', event:'reply-via-callback' }, event.requestContext.connectionId, newAWSApiGatewayManagementApi(event, context)).catch(err => console.log(err));
  callback();
};

module.exports.replyErrorViaCallback = (event, context, callback) => callback('error error error');

module.exports.multiCall1 = async (event, context) => {
  await sendToClient({ action:'update', event:'made-call-1' }, event.requestContext.connectionId, newAWSApiGatewayManagementApi(event, context)).catch(err => console.log(err));

  return successfullResponse;
};

module.exports.multiCall2 = async (event, context) => {
  await sendToClient({ action:'update', event:'made-call-2' }, event.requestContext.connectionId, newAWSApiGatewayManagementApi(event, context)).catch(err => console.log(err));

  return successfullResponse;
};

module.exports.send = async (event, context) => {
  const action = JSON.parse(event.body);
  const sents = [];
  action.clients.forEach(connectionId => {
    const sent = sendToClient(action.data, connectionId, newAWSApiGatewayManagementApi(event, context));
    sents.push(sent);
  });
  const noErr = await Promise.all(sents).then(() => true).catch(() => false);
  if (!noErr) await sendToClient('Error: Could not Send all Messages', event.requestContext.connectionId, newAWSApiGatewayManagementApi(event, context));

  return successfullResponse;
};

module.exports.registerListener = async (event, context) => {
  await ddb.put({ TableName:'listeners', Item:{ name:'default', id:event.requestContext.connectionId } }).promise();
  await sendToClient({ action:'update', event:'register-listener', info:{ id:event.requestContext.connectionId } }, event.requestContext.connectionId, newAWSApiGatewayManagementApi(event, context)).catch(err => console.log(err));

  return successfullResponse;
};

module.exports.deleteListener = async () => {
  await ddb.delete({ TableName:'listeners', Key:{ name:'default' } }).promise();

  return successfullResponse;
};

const newAWSApiGatewayManagementApi = event => {
<<<<<<< HEAD
  const endpoint = process.env.IS_OFFLINE ? 'http://localhost:3001' : `${event.requestContext.domainName}/${event.requestContext.stage}`;
=======
  const endpoint = `${event.requestContext.domainName}/${event.requestContext.stage}`;
>>>>>>> 6742934a
  const apiVersion = '2018-11-29';

  return new AWS.ApiGatewayManagementApi({ apiVersion, endpoint });
};

const sendToClient = (data, connectionId, apigwManagementApi) => {
  // console.log(`sendToClient:${connectionId}`);
  let sendee = data;
  if (typeof data === 'object') sendee = JSON.stringify(data);

  return apigwManagementApi.postToConnection({ ConnectionId: connectionId, Data: sendee }).promise();
};<|MERGE_RESOLUTION|>--- conflicted
+++ resolved
@@ -116,11 +116,7 @@
 };
 
 const newAWSApiGatewayManagementApi = event => {
-<<<<<<< HEAD
   const endpoint = process.env.IS_OFFLINE ? 'http://localhost:3001' : `${event.requestContext.domainName}/${event.requestContext.stage}`;
-=======
-  const endpoint = `${event.requestContext.domainName}/${event.requestContext.stage}`;
->>>>>>> 6742934a
   const apiVersion = '2018-11-29';
 
   return new AWS.ApiGatewayManagementApi({ apiVersion, endpoint });
