'use strict';

const fs = require('fs');
const path = require('path');
const hapi = require('@hapi/hapi');
const h2o2 = require('@hapi/h2o2');
const boom = require('@hapi/boom');
const hapiPluginWebsocket = require('./hapi-plugin-websocket');
const debugLog = require('./debugLog');
const createLambdaContext = require('./createLambdaContext');
const functionHelper = require('./functionHelper');
<<<<<<< HEAD
=======
const { createUniqueId, parseQueryParameters } = require('./utils');
const authFunctionNameExtractor = require('./authFunctionNameExtractor');
>>>>>>> c83980e3
const wsHelpers = require('./websocketHelpers');

module.exports = class ApiGatewayWebSocket {
  constructor(serverless, options) {
    this.serverless = serverless;
    this.service = serverless.service;
    this.serverlessLog = serverless.cli.log.bind(serverless.cli);
    this.options = options;
    this.exitCode = 0;
    this.clients = {};
    this.actions = {};
    this.websocketsApiRouteSelectionExpression = serverless.service.provider.websocketsApiRouteSelectionExpression || '$request.body.action';
    this.funsWithNoEvent = {};
  }

  printBlankLine() {
    console.log();
  }

  _createWebSocket() {
    const serverOptions = {
      host: this.options.host,
      port: this.options.websocketPort,
      router: {
        stripTrailingSlash: !this.options.preserveTrailingSlash, // removes trailing slashes on incoming paths.
      },
    };

    const httpsDir = this.options.httpsProtocol;

    // HTTPS support
    if (typeof httpsDir === 'string' && httpsDir.length > 0) {
      serverOptions.tls = {
        key: fs.readFileSync(path.resolve(httpsDir, 'key.pem'), 'ascii'),
        cert: fs.readFileSync(path.resolve(httpsDir, 'cert.pem'), 'ascii'),
      };
    }

    serverOptions.state = this.options.enforceSecureCookies ? {
      isHttpOnly: true,
      isSameSite: false,
      isSecure: true,
    } : {
      isHttpOnly: false,
      isSameSite: false,
      isSecure: false,
    };

    // Hapijs server creation
    this.wsServer = hapi.server(serverOptions);

    this.wsServer.register(h2o2).catch(err => err && this.serverlessLog(err));

    // Enable CORS preflight response
    this.wsServer.ext('onPreResponse', (request, h) => {
      if (request.headers.origin) {
        const response = request.response.isBoom ? request.response.output : request.response;

        response.headers['access-control-allow-origin'] = request.headers.origin;
        response.headers['access-control-allow-credentials'] = 'true';

        if (request.method === 'options') {
          response.statusCode = 200;
          response.headers['access-control-expose-headers'] = 'content-type, content-length, etag';
          response.headers['access-control-max-age'] = 60 * 10;

          if (request.headers['access-control-request-headers']) {
            response.headers['access-control-allow-headers'] = request.headers['access-control-request-headers'];
          }

          if (request.headers['access-control-request-method']) {
            response.headers['access-control-allow-methods'] = request.headers['access-control-request-method'];
          }
        }
      }

      return h.continue;
    });

    this.wsServer.register(hapiPluginWebsocket).catch(err => err && this.serverlessLog(err));

    const doAction = (name, event, doDefaultAction) => new Promise((resolve, reject) => {
      const handleError = err => {
        debugLog(`Error in handler of action ${action}`, err);
        reject(err);
      };
      let action = this.actions[name];
      if (!action && doDefaultAction) action = this.actions.$default;
      if (!action) {
        resolve();

        return;
      }
      function cb(err) {
        if (!err) resolve(); else handleError(err);
      }

      // TEMP
      const func = {
        ...action.fun,
        name,
      };
      const context = createLambdaContext(func, this.service.provider, cb);

      let p = null;
      try {
        p = action.handler(event, context, cb);
      }
      catch (err) {
        handleError(err);
      }

      if (p) p.then(() => resolve()).catch(err => handleError(err));
    });

    const encodeConnectionId = unencoded => unencoded.replace('/', '');

    const scheme = (/* server, options */) => {
      
      const rv = {
        authenticate: async (request, h) => {
          if (!this.connectAuth) return h.unauthenticated();

          const authorization = request.headers.auth;
          if (!authorization) throw boom.unauthorized();
          const auth = this.funsWithNoEvent[this.connectAuth];
          if (!auth) throw boom.unauthorized();

          const connectionId = encodeConnectionId(request.headers['sec-websocket-key']);
          let connection = this.clients[connectionId];
          if (!connection) { 
            connection = { connectionId, connectionTime:Date.now() };
            this.clients[connectionId] = connection;
          }

          const event = wsHelpers.createAuthEvent(connection, request.headers, this.options);
          const checkPolicy = policy => {
            if (
              policy && 
              policy.policyDocument && 
              policy.policyDocument.Statement &&
              policy.policyDocument.Statement[0] && 
              policy.policyDocument.Statement[0].Effect === 'Allow') return 200;
            
            return 403;
          };
          const status = await new Promise(resolve => {
            function cb(err, policy) {
              if (err) { 
                this.serverlessLog(err);
                resolve(403);
              } 
              else {
                resolve(checkPolicy(policy));
              }
            }
      
            // TEMP
            const func = {
              ...auth.fun,
              name: this.connectAuth,
            };
          
            const context = createLambdaContext(func, this.service.provider, cb);
            let p = null;
            try { 
              p = auth.handler(event, context, cb);
            } 
            catch (err) {
              this.serverlessLog(err);
              resolve(403);
            }

            if (p) { 
              p.then(policy => {
                resolve(checkPolicy(policy));
              }).catch(err => { 
                this.serverlessLog(err);
                resolve(403);
              });
            }
          });
          if (status === 403) throw boom.forbidden();

          return h.authenticated({ credentials: {} });
        },
      };
      
      return rv;
    };
    this.wsServer.auth.scheme('websocket', scheme);
    this.wsServer.auth.strategy('connect', 'websocket');

    this.wsServer.route({
      method: 'POST',
      path: '/',
      config: {
        auth: 'connect',
        payload: { output: 'data', parse: true, allow: 'application/json' },
        plugins: {
          websocket: {
            only: true,
            initially: false,
            connect: ({ ws, req }) => {
<<<<<<< HEAD
              const connection = this.clients[encodeConnectionId(req.headers['sec-websocket-key'])];
              if (!connection) return;
=======
              const queryStringParameters = parseQueryParameters(req.url);
              const connection = {
                connectionId: createUniqueId(),
                connectionTime: Date.now(),
              };

>>>>>>> c83980e3
              debugLog(`connect:${connection.connectionId}`);
              connection.ws = ws;
            },
            message: ({ ws, req, message }) => { 
              debugLog(`message:${message}`);
        
              if (!message) return;
              const connection = this.clients[encodeConnectionId(req.headers['sec-websocket-key'])];
              let json = null;
              try { 
                json = JSON.parse(message); 
              } catch (err) {} // eslint-disable-line brace-style, no-empty

              let actionName = null;
              if (this.websocketsApiRouteSelectionExpression.startsWith('$request.body.')) {
                actionName = json;
                if (typeof actionName === 'object') {
                  this.websocketsApiRouteSelectionExpression.replace('$request.body.', '').split('.').forEach(key => {
                    if (actionName) actionName = actionName[key];
                  });
                }
                else actionName = null;
              }
              if (typeof actionName !== 'string') actionName = null;
              const action = actionName || '$default';
              debugLog(`action:${action} on connection=${connection.connectionId}`);
              const event = wsHelpers.createEvent(action, connection, message, this.options);

              doAction(action, event, true).catch(() => {
                if (ws.readyState === /* OPEN */1) ws.send(JSON.stringify({ message:'Internal server error', connectionId:connection.connectionId, requestId:'1234567890' }));
              });
            },
            disconnect: ({ req }) => {
              const connection = this.clients[encodeConnectionId(req.headers['sec-websocket-key'])];
              if (!connection) return;
              debugLog(`disconnect:${connection.connectionId}`);
              delete this.clients[connection.connectionId];
              const event = wsHelpers.createDisconnectEvent(connection, this.options);

              doAction('$disconnect', event, false);
            },
          },
        },
      },

      handler: async (request, h) => {
        const queryStringParameters = parseQuery(request.url.search);
        const connectionId = encodeConnectionId(request.headers['sec-websocket-key']);
        let connection = this.clients[connectionId];
        if (!connection) { 
          connection = { connectionId, connectionTime:Date.now() };
          this.clients[connectionId] = connection;
        }
        debugLog(`handling connect request:${connection.connectionId}`);

        let event = wsHelpers.createConnectEvent(connection, request.headers, this.options);
        if (Object.keys(queryStringParameters).length > 0) event = { queryStringParameters, ...event };

        const status = await doAction('$connect', event, false).then(() => 200).catch(err => {
          this.serverlessLog(err);

          return 502;
        });

        return h.response().code(status);
      },
    });

    this.wsServer.route({
      method: 'GET',
      path: '/{path*}',
      handler: (request, h) => h.response().code(426),
    });

    this.wsServer.route({
      method: 'POST',
      path: '/@connections/{connectionId}',
      config: { payload: { parse: false } },
      handler: (request, h) => {
        debugLog(`got POST to ${request.url}`);
        const connection = this.clients[request.params.connectionId];
        if (!connection || !connection.ws) return h.response().code(410);
        if (!request.payload) return h.response().code(200);
        connection.ws.send(request.payload.toString());
        debugLog(`sent data to connection:${request.params.connectionId}`);

        return h.response().code(200);
      },
    });

    this.wsServer.route({
      method: 'DELETE',
      path: '/@connections/{connectionId}',
      config: { payload: { parse: false } },
      handler: (request, h) => {
        debugLog(`got DELETE to ${request.url}`);
        const connection = this.clients[request.params.connectionId];
        if (connection) delete this.clients[request.params.connectionId];
        if (!connection || !connection.ws) return h.response().code(410);
        connection.ws.close();
        debugLog(`closed connection:${request.params.connectionId}`);
        
        return h.response().code(200);
      },
    });
  }

  _createAction(fun, funName, servicePath, funOptions, event) {
    let handler; // The lambda function
    Object.assign(process.env, this.originalEnvironment);

    try {
      if (this.options.noEnvironment) {
        // This evict errors in server when we use aws services like ssm
        const baseEnvironment = {
          AWS_REGION: 'dev',
        };

        if (!process.env.AWS_PROFILE) {
          baseEnvironment.AWS_ACCESS_KEY_ID = 'dev';
          baseEnvironment.AWS_SECRET_ACCESS_KEY = 'dev';
        }

        process.env = Object.assign(baseEnvironment, process.env);
      }
      else {
        Object.assign(
          process.env,
          { AWS_REGION: this.service.provider.region },
          this.service.provider.environment,
          this.service.functions[funName].environment
        );
      }

      process.env._HANDLER = fun.handler;
      handler = functionHelper.createHandler(funOptions, this.options);
    }
    catch (error) {
      return this.serverlessLog(`Error while loading ${funName}`, error);
    }

    const actionName = event.websocket.route;
    const action = { funName, fun, funOptions, servicePath, handler };

    this.actions[actionName] = action;
    this.serverlessLog(`Action '${event.websocket.route}'`);
  }

  _createConnectWithAutherizerAction(fun, funName, servicePath, funOptions, event, funsWithNoEvent) {
    this.funsWithNoEvent = funsWithNoEvent;
    this._createAction(fun, funName, servicePath, funOptions, event);
    this.connectAuth = event.websocket.authorizer;
  }

  // All done, we can listen to incomming requests
  async _listen() {
    try {
      await this.wsServer.start();
    }
    catch (error) {
      console.error(`Unexpected error while starting serverless-offline websocket server on port ${this.options.websocketPort}:`, error);
      process.exit(1);
    }

    this.printBlankLine();
    this.serverlessLog(`Offline [websocket] listening on ws${this.options.httpsProtocol ? 's' : ''}://${this.options.host}:${this.options.websocketPort}`);
    this.serverlessLog(`Offline [websocket] listening on http${this.options.httpsProtocol ? 's' : ''}://${this.options.host}:${this.options.websocketPort}/@connections/{connectionId}`);
  }
<<<<<<< HEAD
};

function parseQuery(queryString) {
  const query = {};
  const parts = queryString.split('?');

  if (parts.length < 2) return {};

  const pairs = parts[1].split('&');

  pairs.forEach(pair => {
    const kv = pair.split('=');
    query[decodeURIComponent(kv[0])] = decodeURIComponent(kv[1] || '');
  });

  return query;
}
=======
};
>>>>>>> c83980e3
<|MERGE_RESOLUTION|>--- conflicted
+++ resolved
@@ -9,11 +9,6 @@
 const debugLog = require('./debugLog');
 const createLambdaContext = require('./createLambdaContext');
 const functionHelper = require('./functionHelper');
-<<<<<<< HEAD
-=======
-const { createUniqueId, parseQueryParameters } = require('./utils');
-const authFunctionNameExtractor = require('./authFunctionNameExtractor');
->>>>>>> c83980e3
 const wsHelpers = require('./websocketHelpers');
 
 module.exports = class ApiGatewayWebSocket {
@@ -218,17 +213,8 @@
             only: true,
             initially: false,
             connect: ({ ws, req }) => {
-<<<<<<< HEAD
               const connection = this.clients[encodeConnectionId(req.headers['sec-websocket-key'])];
               if (!connection) return;
-=======
-              const queryStringParameters = parseQueryParameters(req.url);
-              const connection = {
-                connectionId: createUniqueId(),
-                connectionTime: Date.now(),
-              };
-
->>>>>>> c83980e3
               debugLog(`connect:${connection.connectionId}`);
               connection.ws = ws;
             },
@@ -275,7 +261,7 @@
       },
 
       handler: async (request, h) => {
-        const queryStringParameters = parseQuery(request.url.search);
+        const queryStringParameters = Object.fromEntries(request.url.searchParams.entries());
         const connectionId = encodeConnectionId(request.headers['sec-websocket-key']);
         let connection = this.clients[connectionId];
         if (!connection) { 
@@ -397,24 +383,4 @@
     this.serverlessLog(`Offline [websocket] listening on ws${this.options.httpsProtocol ? 's' : ''}://${this.options.host}:${this.options.websocketPort}`);
     this.serverlessLog(`Offline [websocket] listening on http${this.options.httpsProtocol ? 's' : ''}://${this.options.host}:${this.options.websocketPort}/@connections/{connectionId}`);
   }
-<<<<<<< HEAD
-};
-
-function parseQuery(queryString) {
-  const query = {};
-  const parts = queryString.split('?');
-
-  if (parts.length < 2) return {};
-
-  const pairs = parts[1].split('&');
-
-  pairs.forEach(pair => {
-    const kv = pair.split('=');
-    query[decodeURIComponent(kv[0])] = decodeURIComponent(kv[1] || '');
-  });
-
-  return query;
-}
-=======
-};
->>>>>>> c83980e3
+};