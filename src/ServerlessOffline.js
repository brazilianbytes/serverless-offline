'use strict';

const { exec } = require('child_process');
const { join } = require('path');
const ApiGateway = require('./ApiGateway.js');
const ApiGatewayWebSocket = require('./ApiGatewayWebSocket.js');
const debugLog = require('./debugLog.js');
const {
  functionCacheCleanup,
  getFunctionOptions,
} = require('./functionHelper.js');
const { satisfiesVersionRange } = require('./utils/index.js');
const {
  CUSTOM_OPTION,
  defaults,
  options: commandOptions,
  SERVER_SHUTDOWN_TIMEOUT,
  supportedRuntimes,
} = require('./config/index.js');
const { peerDependencies } = require('../package.json');

const { stringify } = JSON;

module.exports = class ServerlessOffline {
  constructor(serverless, options) {
    this.serverless = serverless;
    this.service = serverless.service;
    this.log = serverless.cli.log.bind(serverless.cli);
    this.options = options;
    this.exitCode = 0;
<<<<<<< HEAD
    this.funsWithNoEvent = {};

=======
>>>>>>> fc50e975
    this.commands = {
      offline: {
        // add start nested options
        commands: {
          start: {
            lifecycleEvents: ['init', 'end'],
            options: commandOptions,
            usage:
              'Simulates API Gateway to call your lambda functions offline using backward compatible initialization.',
          },
        },
        lifecycleEvents: ['start'],
        options: commandOptions,
        usage: 'Simulates API Gateway to call your lambda functions offline.',
      },
    };

    this.hooks = {
      'offline:start:init': this.start.bind(this),
      'offline:start': this.startWithExplicitEnd.bind(this),
      'offline:start:end': this.end.bind(this),
    };
  }

  printBlankLine() {
    if (process.env.NODE_ENV !== 'test') {
      console.log();
    }
  }

  logPluginIssue() {
    this.log(
      'If you think this is an issue with the plugin please submit it, thanks!',
    );
    this.log('https://github.com/dherault/serverless-offline/issues');
  }

  // Entry point for the plugin (sls offline) when running 'sls offline start'
  async start() {
    this._verifyServerlessVersionCompatibility();

    // Some users would like to know their environment outside of the handler
    process.env.IS_OFFLINE = true;

    this.mergeOptions();

    await this._buildApiGateway();
    await this.apiGateway.startServer();
    await this._buildApiGatewayWebSocket();

    this.setupEvents();

    if (this.apiGatewayWebSocket.hasWebsocketRoutes) {
      await this.apiGatewayWebSocket.startServer();
    }

    if (process.env.NODE_ENV !== 'test') {
      if (this.options.exec) {
        await this._executeShellScript();
      } else {
        await this._listenForTermination();
      }
    }
  }

  /**
   * Entry point for the plugin (sls offline) when running 'sls offline'
   * The call to this.end() would terminate the process before 'offline:start:end' could be consumed
   * by downstream plugins. When running sls offline that can be expected, but docs say that
   * 'sls offline start' will provide the init and end hooks for other plugins to consume
   * */
  async startWithExplicitEnd() {
    await this.start();
    this.end();
  }

  async _listenForTermination() {
    const command = await new Promise((resolve) => {
      process
        // SIGINT will be usually sent when user presses ctrl+c
        .on('SIGINT', () => resolve('SIGINT'))
        // SIGTERM is a default termination signal in many cases,
        // for example when "killing" a subprocess spawned in node
        // with child_process methods
        .on('SIGTERM', () => resolve('SIGTERM'));
    });

    this.log(`Got ${command} signal. Offline Halting...`);
  }

  _executeShellScript() {
    const command = this.options.exec;
    const options = {
      env: {
        IS_OFFLINE: true,
        ...this.service.provider.environment,
        ...this.originalEnvironment,
      },
    };

    this.log(`Offline executing script [${command}]`);

    return new Promise((resolve) => {
      exec(command, options, (error, stdout, stderr) => {
        this.log(`exec stdout: [${stdout}]`);
        this.log(`exec stderr: [${stderr}]`);

        if (error) {
          // Use the failed command's exit code, proceed as normal so that shutdown can occur gracefully
          this.log(`Offline error executing script [${error}]`);
          this.exitCode = error.code || 1;
        }
        resolve();
      });
    });
  }

  async _buildApiGateway() {
    this.apiGateway = new ApiGateway(
      this.serverless,
      this.options,
      this.velocityContextOptions,
    );

    await this.apiGateway.registerPlugins();
    this.apiGateway._createResourceRoutes(); // HTTP Proxy defined in Resource
    this.apiGateway._create404Route(); // Not found handling
  }

  async _buildApiGatewayWebSocket() {
    this.apiGatewayWebSocket = new ApiGatewayWebSocket(
      this.serverless,
      this.options,
    );
    await this.apiGatewayWebSocket.createServer();
  }

  mergeOptions() {
    // stores the original process.env for assigning upon invoking the handlers
    this.originalEnvironment = { ...process.env };

    // In the constructor, stage and regions are set to undefined
    if (this.options.region === undefined) delete this.options.region;
    if (this.options.stage === undefined) delete this.options.stage;

    // TODO FIXME remove, leftover from default options
    const defaultsTEMP = {
      region: this.service.provider.region,
      stage: this.service.provider.stage,
    };

    // custom options
    const { [CUSTOM_OPTION]: customOptions } = this.service.custom || {};

    // merge options
    // order of Precedence: command line options, custom options, defaults.
    this.options = {
      ...defaults,
      ...defaultsTEMP, // TODO FIXME, see above
      ...customOptions,
      ...this.options,
    };

    // Prefix must start and end with '/'
    if (!this.options.prefix.startsWith('/')) {
      this.options.prefix = `/${this.options.prefix}`;
    }
    if (!this.options.prefix.endsWith('/')) this.options.prefix += '/';

    this.velocityContextOptions = {
      stage: this.options.stage,
      stageVariables: {}, // this.service.environment.stages[this.options.stage].vars,
    };

    // Parse CORS options
    this.options.corsAllowHeaders = this.options.corsAllowHeaders
      .replace(/\s/g, '')
      .split(',');
    this.options.corsAllowOrigin = this.options.corsAllowOrigin
      .replace(/\s/g, '')
      .split(',');
    this.options.corsExposedHeaders = this.options.corsExposedHeaders
      .replace(/\s/g, '')
      .split(',');

    if (this.options.corsDisallowCredentials) {
      this.options.corsAllowCredentials = false;
    }

    this.options.corsConfig = {
      credentials: this.options.corsAllowCredentials,
      exposedHeaders: this.options.corsExposedHeaders,
      headers: this.options.corsAllowHeaders,
      origin: this.options.corsAllowOrigin,
    };

    this.options.cacheInvalidationRegex = new RegExp(
      this.options.cacheInvalidationRegex,
    );

    this.log(`Starting Offline: ${this.options.stage}/${this.options.region}.`);
    debugLog('options:', this.options);
  }

  async end() {
    this.log('Halting offline server');
    functionCacheCleanup();
    await this.apiGateway.stop(SERVER_SHUTDOWN_TIMEOUT);

    if (process.env.NODE_ENV !== 'test') {
      process.exit(this.exitCode);
    }
  }

<<<<<<< HEAD
  _createFunctionWithNoEvent(fun, funName, servicePath, funOptions) {
    let handler; // The lambda function
    Object.assign(process.env, this.originalEnvironment);

    try {
      if (this.options.noEnvironment) {
        // This evict errors in server when we use aws services like ssm
        const baseEnvironment = {
          AWS_REGION: 'dev',
        };
        if (!process.env.AWS_PROFILE) {
          baseEnvironment.AWS_ACCESS_KEY_ID = 'dev';
          baseEnvironment.AWS_SECRET_ACCESS_KEY = 'dev';
        }

        process.env = Object.assign(baseEnvironment, process.env);
      }
      else {
        Object.assign(
          process.env,
          { AWS_REGION: this.service.provider.region },
          this.service.provider.environment,
          this.service.functions[funName].environment
        );
      }
      process.env._HANDLER = fun.handler;
      handler = functionHelper.createHandler(funOptions, this.options);
    }
    catch (err) {
      return this.serverlessLog(`Error while loading ${funName}`, err);
    }

    const func = { funName, fun, funOptions, servicePath, handler };
    this.funsWithNoEvent[funName] = func;
    this.serverlessLog(`Not routes for '${funName}'.`);
  }


  _setupEvents() {
    let serviceRuntime = this.service.provider.runtime;
=======
  setupEvents() {
    this._verifySupportedRuntime();

>>>>>>> fc50e975
    const defaultContentType = 'application/json';
    const { apiKeys } = this.service.provider;
    const protectedRoutes = [];

    // for simple API Key authentication model
    if (apiKeys) {
      this.log(`Key with token: ${this.options.apiKey}`);

      if (this.options.noAuth) {
        this.log(
          'Authorizers are turned off. You do not need to use x-api-key header.',
        );
      } else {
        this.log('Remember to use x-api-key on the request headers');
      }
    }

    let { runtime } = this.service.provider;

    if (runtime === 'provided') {
      runtime = this.options.providedRuntime;
    }

<<<<<<< HEAD
      if (!fun.events.length) {
        this._createFunctionWithNoEvent(fun, funName, servicePath, funOptions);
      }
      
      // Add proxy for lamda invoke
      fun.events.push({
        http: {
          integration: 'lambda',
          method: 'POST',
          path: `{apiVersion}/functions/${fun.name}/invocations`,
          request: {
            template: {
              // AWS SDK for NodeJS specifies as 'binary/octet-stream' not 'application/json'
              'binary/octet-stream': '$input.body',
            },
          },
          response: {
            headers: {
              'Content-Type': 'application/json',
            },
          },
        },
      });
=======
    Object.entries(this.service.functions).forEach(
      ([functionName, functionObj]) => {
        const servicePath = join(
          this.serverless.config.servicePath,
          this.options.location,
        );
>>>>>>> fc50e975

        const funOptions = getFunctionOptions(
          functionObj,
          functionName,
          servicePath,
          runtime,
        );

        debugLog(`funOptions ${stringify(funOptions, null, 2)} `);
        this.printBlankLine();
        debugLog(functionName, 'runtime', runtime);
        this.log(`Routes for ${functionName}:`);

<<<<<<< HEAD
          if (event.websocket.route === '$connect' && !this.options.noAuth && event.websocket.authorizer) this.apiGatewayWebSocket._createConnectWithAutherizerAction(fun, funName, servicePath, funOptions, event, this.funsWithNoEvent);
          else this.apiGatewayWebSocket._createAction(fun, funName, servicePath, funOptions, event);
=======
        if (!functionObj.events) {
          functionObj.events = [];
        }
>>>>>>> fc50e975

        // TODO `fun.name` is not set in the jest test run
        // possible serverless BUG?
        if (process.env.NODE_ENV !== 'test') {
          // Add proxy for lamda invoke
          functionObj.events.push({
            http: {
              integration: 'lambda',
              method: 'POST',
              path: `{apiVersion}/functions/${functionObj.name}/invocations`,
              request: {
                template: {
                  // AWS SDK for NodeJS specifies as 'binary/octet-stream' not 'application/json'
                  'binary/octet-stream': '$input.body',
                },
              },
              response: {
                headers: {
                  'Content-Type': 'application/json',
                },
              },
            },
          });
        }

        // Adds a route for each http endpoint
        functionObj.events.forEach((event) => {
          const { http, websocket } = event;

          if (http) {
            this.apiGateway.createRoutes(
              functionName,
              functionObj,
              event,
              funOptions,
              servicePath,
              protectedRoutes,
              runtime,
              defaultContentType,
            );
          }

          if (websocket) {
            this.apiGatewayWebSocket.createWsAction(
              functionName,
              functionObj,
              event,
              funOptions,
              servicePath,
            );
          }
        });
      },
    );
  }

  _verifySupportedRuntime() {
    let { runtime } = this.service.provider;

    if (runtime === 'provided') {
      runtime = this.options.providedRuntime;

      if (!runtime) {
        throw new Error(
          `Runtime "provided" is not supported by "Serverless-Offline".
           Please specify the additional "providedRuntime" option.
          `,
        );
      }
    }

    // print message but keep working (don't error out or exit process)
    if (!supportedRuntimes.has(runtime)) {
      this.printBlankLine();
      this.log(`Warning: found unsupported runtime '${runtime}'`);
    }
  }

  // TODO: missing tests
  _verifyServerlessVersionCompatibility() {
    const { version: currentVersion } = this.serverless;
    const { serverless: requiredVersion } = peerDependencies;

    const versionIsSatisfied = satisfiesVersionRange(
      requiredVersion,
      currentVersion,
    );

    if (!versionIsSatisfied) {
      this.log(
        `"Serverless-Offline" requires "Serverless" version ${requiredVersion} but found version ${currentVersion}.
         Be aware that functionality might be limited or has serious bugs.
         To avoid any issues update "Serverless" to a later version.
        `,
        'serverless-offline',
        { color: 'red' },
      );
    }
  }
};<|MERGE_RESOLUTION|>--- conflicted
+++ resolved
@@ -28,11 +28,6 @@
     this.log = serverless.cli.log.bind(serverless.cli);
     this.options = options;
     this.exitCode = 0;
-<<<<<<< HEAD
-    this.funsWithNoEvent = {};
-
-=======
->>>>>>> fc50e975
     this.commands = {
       offline: {
         // add start nested options
@@ -247,52 +242,9 @@
     }
   }
 
-<<<<<<< HEAD
-  _createFunctionWithNoEvent(fun, funName, servicePath, funOptions) {
-    let handler; // The lambda function
-    Object.assign(process.env, this.originalEnvironment);
-
-    try {
-      if (this.options.noEnvironment) {
-        // This evict errors in server when we use aws services like ssm
-        const baseEnvironment = {
-          AWS_REGION: 'dev',
-        };
-        if (!process.env.AWS_PROFILE) {
-          baseEnvironment.AWS_ACCESS_KEY_ID = 'dev';
-          baseEnvironment.AWS_SECRET_ACCESS_KEY = 'dev';
-        }
-
-        process.env = Object.assign(baseEnvironment, process.env);
-      }
-      else {
-        Object.assign(
-          process.env,
-          { AWS_REGION: this.service.provider.region },
-          this.service.provider.environment,
-          this.service.functions[funName].environment
-        );
-      }
-      process.env._HANDLER = fun.handler;
-      handler = functionHelper.createHandler(funOptions, this.options);
-    }
-    catch (err) {
-      return this.serverlessLog(`Error while loading ${funName}`, err);
-    }
-
-    const func = { funName, fun, funOptions, servicePath, handler };
-    this.funsWithNoEvent[funName] = func;
-    this.serverlessLog(`Not routes for '${funName}'.`);
-  }
-
-
-  _setupEvents() {
-    let serviceRuntime = this.service.provider.runtime;
-=======
   setupEvents() {
     this._verifySupportedRuntime();
 
->>>>>>> fc50e975
     const defaultContentType = 'application/json';
     const { apiKeys } = this.service.provider;
     const protectedRoutes = [];
@@ -316,38 +268,12 @@
       runtime = this.options.providedRuntime;
     }
 
-<<<<<<< HEAD
-      if (!fun.events.length) {
-        this._createFunctionWithNoEvent(fun, funName, servicePath, funOptions);
-      }
-      
-      // Add proxy for lamda invoke
-      fun.events.push({
-        http: {
-          integration: 'lambda',
-          method: 'POST',
-          path: `{apiVersion}/functions/${fun.name}/invocations`,
-          request: {
-            template: {
-              // AWS SDK for NodeJS specifies as 'binary/octet-stream' not 'application/json'
-              'binary/octet-stream': '$input.body',
-            },
-          },
-          response: {
-            headers: {
-              'Content-Type': 'application/json',
-            },
-          },
-        },
-      });
-=======
     Object.entries(this.service.functions).forEach(
       ([functionName, functionObj]) => {
         const servicePath = join(
           this.serverless.config.servicePath,
           this.options.location,
         );
->>>>>>> fc50e975
 
         const funOptions = getFunctionOptions(
           functionObj,
@@ -361,14 +287,9 @@
         debugLog(functionName, 'runtime', runtime);
         this.log(`Routes for ${functionName}:`);
 
-<<<<<<< HEAD
-          if (event.websocket.route === '$connect' && !this.options.noAuth && event.websocket.authorizer) this.apiGatewayWebSocket._createConnectWithAutherizerAction(fun, funName, servicePath, funOptions, event, this.funsWithNoEvent);
-          else this.apiGatewayWebSocket._createAction(fun, funName, servicePath, funOptions, event);
-=======
         if (!functionObj.events) {
           functionObj.events = [];
         }
->>>>>>> fc50e975
 
         // TODO `fun.name` is not set in the jest test run
         // possible serverless BUG?
