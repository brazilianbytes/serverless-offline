export default {
  apiKey: {
    usage:
      'Defines the API key value to be used for endpoints marked as private. Defaults to a random hash.',
    type: 'string',
  },
  corsAllowHeaders: {
    usage:
      'Used to build the Access-Control-Allow-Headers header for CORS support.',
    type: 'string',
  },
  corsAllowOrigin: {
    usage:
      'Used to build the Access-Control-Allow-Origin header for CORS support.',
    type: 'string',
  },
  corsDisallowCredentials: {
    usage:
      'Used to override the Access-Control-Allow-Credentials default (which is true) to false.',
    type: 'boolean',
  },
  corsExposedHeaders: {
    usage:
      'Used to build the Access-Control-Exposed-Headers response header for CORS support',
<<<<<<< HEAD
=======
    type: 'string',
>>>>>>> b55c846a
  },
  disableCookieValidation: {
    usage: 'Used to disable cookie-validation on hapi.js-server',
    type: 'boolean',
  },
  enforceSecureCookies: {
    usage: 'Enforce secure cookies',
    type: 'boolean',
  },
  hideStackTraces: {
    usage: 'Hide the stack trace on lambda failure. Default: false',
    type: 'boolean',
  },
  host: {
    shortcut: 'o',
    usage: 'The host name to listen on. Default: localhost',
    type: 'string',
  },
  httpPort: {
    usage: 'HTTP port to listen on. Default: 3000',
    type: 'string',
  },
  httpsProtocol: {
    shortcut: 'H',
    usage:
      'To enable HTTPS, specify directory (relative to your cwd, typically your project dir) for both cert.pem and key.pem files.',
    type: 'string',
  },
  lambdaPort: {
    usage: 'Lambda http port to listen on. Default: 3002',
    type: 'string',
  },
  noPrependStageInUrl: {
    usage: "Don't prepend http routes with the stage.",
    type: 'boolean',
  },
  noAuth: {
    usage: 'Turns off all authorizers',
    type: 'boolean',
  },
  ignoreJWTSignature: {
    usage:
      "When using HttpApi with a JWT authorizer, don't check the signature of the JWT token. This should only be used for local development.",
    type: 'boolean',
  },
  noTimeout: {
    shortcut: 't',
    usage: 'Disables the timeout feature.',
    type: 'boolean',
  },
  prefix: {
    shortcut: 'p',
    usage:
      'Adds a prefix to every path, to send your requests to http://localhost:3000/prefix/[your_path] instead.',
    type: 'string',
  },
  printOutput: {
    usage: 'Outputs your lambda response to the terminal.',
    type: 'boolean',
  },
  resourceRoutes: {
    usage: 'Turns on loading of your HTTP proxy settings from serverless.yml.',
    type: 'boolean',
  },
  useChildProcesses: {
    usage: 'Uses separate node processes for handlers',
    type: 'boolean',
  },
  useWorkerThreads: {
    usage:
      'Uses worker threads for handlers. Requires node.js v11.7.0 or higher',
    type: 'boolean',
  },
  websocketPort: {
    usage: 'Websocket port to listen on. Default: 3001',
    type: 'string',
  },
  webSocketHardTimeout: {
    usage:
      'Set WebSocket hard timeout in seconds to reproduce AWS limits (https://docs.aws.amazon.com/apigateway/latest/developerguide/limits.html#apigateway-execution-service-websocket-limits-table). Default: 7200 (2 hours)',
    type: 'string',
  },
  webSocketIdleTimeout: {
    usage:
      'Set WebSocket idle timeout in seconds to reproduce AWS limits (https://docs.aws.amazon.com/apigateway/latest/developerguide/limits.html#apigateway-execution-service-websocket-limits-table). Default: 600 (10 minutes)',
    type: 'string',
  },
  useDocker: {
    usage: 'Uses docker for node/python/ruby/provided',
    type: 'boolean',
  },
  layersDir: {
    usage:
      'The directory layers should be stored in. Default: {codeDir}/.serverless-offline/layers',
    type: 'string',
  },
  dockerReadOnly: {
    usage: 'Marks if the docker code layer should be read only. Default: true',
    type: 'boolean',
  },
  functionCleanupIdleTimeSeconds: {
    usage: 'Number of seconds until an idle function is eligible for cleanup',
    type: 'string',
  },
  allowCache: {
    usage: 'Allows the code of lambda functions to cache if supported',
    type: 'boolean',
  },
  dockerHost: {
    usage: 'The host name of Docker. Default: localhost',
    type: 'string',
  },
  dockerHostServicePath: {
    usage:
      'Defines service path which is used by SLS running inside Docker container',
    type: 'string',
  },
  dockerNetwork: {
    usage: 'The network that the Docker container will connect to',
    type: 'string',
  },
}<|MERGE_RESOLUTION|>--- conflicted
+++ resolved
@@ -22,10 +22,7 @@
   corsExposedHeaders: {
     usage:
       'Used to build the Access-Control-Exposed-Headers response header for CORS support',
-<<<<<<< HEAD
-=======
     type: 'string',
->>>>>>> b55c846a
   },
   disableCookieValidation: {
     usage: 'Used to disable cookie-validation on hapi.js-server',
