--- conflicted
+++ resolved
@@ -26,14 +26,9 @@
     throw new Error(`Authorizer Type must be TOKEN (λ: ${authFunName})`);
   }
 
-<<<<<<< HEAD
   const identitySourceMatch = /^method.request.header.(\w+)$/.exec(authorizerOptions.identitySource)
   if(!identitySourceMatch || identitySourceMatch.length !== 2) {
     throw new Error(`Serverless Offline only supports retrieving tokens from the headers (λ: ${authFunName})`);
-=======
-  if (authorizerOptions.identitySource !== 'method.request.header.Authorization') {
-    throw new Error(`Serverless Offline only supports retrieving tokens from the Authorization header (λ: ${authFunName})`);
->>>>>>> bb5ee5cf
   }
 
   const identityHeader = identitySourceMatch[1].toLowerCase();
@@ -41,69 +36,6 @@
   const funOptions = functionHelper.getFunctionOptions(authFun, populatedAuthFun);
 
   // Create Auth Scheme
-<<<<<<< HEAD
-  const scheme = function (server, schemeOptions) {
-      return {
-          authenticate: function (request, reply) {
-            console.log(''); // Just to make things a little pretty
-            serverlessLog(`Running Authorization function for ${request.method} ${request.path} (λ: ${authFunName})`);
-
-            // Get Authorization header
-            const req = request.raw.req;
-            const authorization = req.headers[identityHeader];
-
-            debugLog(`Retrieved ${identityHeader} header ${authorization}`);
-
-            // Create event Object for authFunction
-            //   methodArn is the ARN of the function we are running we are authorizing access to (or not)
-            //   Account ID and API ID are not simulated
-            const event = {
-              "type": "TOKEN",
-              "authorizationToken": authorization,
-              "methodArn": `arn:aws:execute-api:${options.region}:<Account id>:<API id>/${options.stage}/${funName}/${endpointPath}`
-            };
-
-            // Create the Authorization function handler
-            let handler;
-
-            try {
-              handler = functionHelper.createHandler(funOptions, options);
-            } catch (err) {
-              return reply(Boom.badImplementation(null, `Error while loading ${authFunName}`));
-            }
-
-            // Creat the Lambda Context for the Auth function
-            const lambdaContext = createLambdaContext(authFun, (err, result) => {
-              // Return an unauthorized response
-              if(err) {
-                result = Promise.reject(err);
-              }
-
-              const onError = (error) => {
-                serverlessLog(`Authorization function returned an error response: (λ: ${authFunName})`, error);
-                return reply(Boom.unauthorized('Unauthorized'));
-              };
-
-              const onSuccess = (policy) => {
-                // Validate that the policy document has the principalId set
-                if(!policy.principalId) {
-                  serverlessLog(`Authorization response did not include a principalId: (λ: ${authFunName})`, err);
-                  return reply(Boom.forbidden('No principalId set on the Response'));
-                }
-
-                serverlessLog(`Authorization function returned a successful response: (λ: ${authFunName})`, policy);
-
-                // Set the credentials for the rest of the pipeline
-                return reply.continue({ credentials: { user: policy.principalId } });
-              };
-
-              functionHelper.handleResult(result, onError, onSuccess);
-            });
-
-            // Execute the Authorization Function
-            handler(event, lambdaContext, lambdaContext.done);
-          }
-=======
   return () => ({
 
     authenticate(request, reply) {
@@ -112,25 +44,17 @@
 
       // Get Authorization header
       const req = request.raw.req;
-      const authorization = req.headers.authorization;
+      const authorization = req.headers[identityHeader];
 
-      debugLog(`Recieved auth header: ${authorization}`);
-      let authToken = null;
-
-      // Split auth header i.e 'Bearer xyzAbc...'
-      if (authorization) {
-        const authParts = authorization.split(' ');
-        authToken = authParts[1]; // take the token part of the header
-      }
+      debugLog(`Retrieved ${identityHeader} header ${authorization}`);
 
       // Create event Object for authFunction
       //   methodArn is the ARN of the function we are running we are authorizing access to (or not)
       //   Account ID and API ID are not simulated
       const event = {
-        type: 'TOKEN',
-        authorizationToken: authToken,
-        methodArn: `arn:aws:execute-api:${options.region}:<Account id>:<API id>/${options.stage}/${funName}/${endpointPath}`,
->>>>>>> bb5ee5cf
+        "type": 'TOKEN',
+        "authorizationToken": authorization,
+        "methodArn": `arn:aws:execute-api:${options.region}:<Account id>:<API id>/${options.stage}/${funName}/${endpointPath}`,
       };
 
       // Create the Authorization function handler
@@ -143,23 +67,31 @@
       }
 
       // Creat the Lambda Context for the Auth function
-      const lambdaContext = createLambdaContext(authFun, (err, policy) => {
+      const lambdaContext = createLambdaContext(authFun, (err, result) => {
         // Return an unauthorized response
         if (err) {
-          serverlessLog(`Authorization function returned an error response: (λ: ${authFunName})`, err);
-          return reply(Boom.forbidden('Forbidden'));
+          result = Promise.reject(err);
         }
 
+        const onError = (error) => {
+          serverlessLog(`Authorization function returned an error response: (λ: ${authFunName})`, error);
+                return reply(Boom.unauthorized('Unauthorized'));
+        };
+
+        const onSuccess = (policy) => {
         // Validate that the policy document has the principalId set
-        if (!policy.principalId) {
-          serverlessLog(`Authorization response did not include a principalId: (λ: ${authFunName})`, err);
-          return reply(Boom.forbidden('No principalId set on the Response'));
-        }
+          if (!policy.principalId) {
+            serverlessLog(`Authorization response did not include a principalId: (λ: ${authFunName})`, err);
+            return reply(Boom.forbidden('No principalId set on the Response'));
+          }
 
-        serverlessLog(`Authorization function returned a successful response: (λ: ${authFunName})`, policy);
+          serverlessLog(`Authorization function returned a successful response: (λ: ${authFunName})`, policy);
 
-        // Set the credentials for the rest of the pipeline
-        return reply.continue({ credentials: { user: policy.principalId } });
+          // Set the credentials for the rest of the pipeline
+                return reply.continue({ credentials: { user: policy.principalId } });
+        };
+
+        functionHelper.handleResult(result, onError, onSuccess);
       });
 
       // Execute the Authorization Function
