'use strict';

// One-line coffee-script support
require('coffee-script/register');

// Node dependencies
const fs = require('fs');
const path = require('path');

// External dependencies
const Hapi = require('hapi');
const isPlainObject = require('lodash').isPlainObject;

// Internal lib
require('./javaHelper');
const debugLog = require('./debugLog');
const jsonPath = require('./jsonPath');
const createLambdaContext = require('./createLambdaContext');
const createVelocityContext = require('./createVelocityContext');
const createLambdaProxyContext = require('./createLambdaProxyContext');
const renderVelocityTemplateObject = require('./renderVelocityTemplateObject');
const createAuthScheme = require('./createAuthScheme');
const functionHelper = require('./functionHelper');
const Endpoint = require('./Endpoint');

const printBlankLine = () => console.log();

/*
  I'm against monolithic code like this file, but splitting it induces unneeded complexity.
*/
class Offline {

  constructor(serverless, options) {
    this.serverless = serverless;
    this.service = serverless.service;
    this.serverlessLog = serverless.cli.log.bind(serverless.cli);
    this.options = options;
    this.provider = 'aws';

    this.commands = {
      offline: {
        usage: 'Simulates API Gateway to call your lambda functions offline.',
        lifecycleEvents: ['start'],
        // add start nested options
        commands: {
          start: {
            usage: 'Simulates API Gateway to call your lambda functions offline using backward compatible initialization.',
            lifecycleEvents: [
              'init',
            ],
          },
        },
        options: {
          prefix: {
            usage: 'Adds a prefix to every path, to send your requests to http://localhost:3000/prefix/[your_path] instead.',
            shortcut: 'p',
          },
          host: {
            usage: 'The host name to listen on. Default: localhost',
            shortcut: 'o',
          },
          port: {
            usage: 'Port to listen on. Default: 3000',
            shortcut: 'P',
          },
          stage: {
            usage: 'The stage used to populate your templates.',
            shortcut: 's',
          },
          region: {
            usage: 'The region used to populate your templates.',
            shortcut: 'r',
          },
          skipCacheInvalidation: {
            usage: 'Tells the plugin to skip require cache invalidation. A script reloading tool like Nodemon might then be needed',
            shortcut: 'c',
          },
          httpsProtocol: {
            usage: 'To enable HTTPS, specify directory (relative to your cwd, typically your project dir) for both cert.pem and key.pem files.',
            shortcut: 'H',
          },
          noTimeout: {
            usage: 'Disable the timeout feature.',
            shortcut: 't',
          },
          corsAllowOrigin: {
            usage: 'Used to build the Access-Control-Allow-Origin header for CORS support.',
          },
          corsAllowHeaders: {
            usage: 'Used to build the Access-Control-Allow-Headers header for CORS support.',
          },
          corsDisallowCredentials: {
            usage: 'Used to override the Access-Control-Allow-Credentials default (which is true) to false.',
          },
        },
      },
    };

    this.hooks = {
      'offline:start:init': this.start.bind(this),
      'offline:start': this.start.bind(this),
    };
  }

  logPluginIssue() {
    this.serverlessLog('If you think this is an issue with the plugin please submit it, thanks!');
    this.serverlessLog('https://github.com/dherault/serverless-offline/issues');
  }

  // Entry point for the plugin (sls offline)
  start() {
    const version = this.serverless.version;

    if (!version.startsWith('1.')) {
      this.serverlessLog(`Offline requires Serverless v1.x.x but found ${version}. Exiting.`);
      process.exit(0);
    }

    // Internals
    process.env.IS_OFFLINE = true; // Some users would like to know their environment outside of the handler
    this.requests = {};            // Maps a request id to the request's state (done: bool, timeout: timer)

    // Methods
    this._setOptions();     // Will create meaningful options from cli options
    this._registerBabel();  // Support for ES6
    this._createServer();   // Hapijs boot
    this._createRoutes();   // API  Gateway emulation
    this._create404Route(); // Not found handling
    this._listen();         // Hapijs listen
  }

<<<<<<< HEAD
  _mergeEnvVars() {
    // the concept of environmental variables has been removed in RC1

    /*
    const env = {};  // beta2: this.service.environment;
    const stage = this.service.provider.stage; // beta2: env.stages[this.options.stage];
    const region = this.service.provider.region;  // beta2: stage.regions[this.options.region];

    Object.keys(env.vars).forEach(key => {
      this.envVars[key] = env.vars[key];
    });
    Object.keys(stage.vars).forEach(key => {
      this.envVars[key] = stage.vars[key];
    });
    Object.keys(region.vars).forEach(key => {
      this.envVars[key] = region.vars[key];
    });
    */
  }

=======
>>>>>>> 6eeebef7
  _setOptions() {

    // Applies defaults
    this.options = {
      host: this.options.host || 'localhost',
      port: this.options.port || 3000,
      prefix: this.options.prefix || '/',
      stage: this.service.provider.stage,
      region: this.service.provider.region,
      noTimeout: this.options.noTimeout || false,
      httpsProtocol: this.options.httpsProtocol || '',
      skipCacheInvalidation: this.options.skipCacheInvalidation || false,
      corsAllowOrigin: this.options.corsAllowOrigin || '*',
      corsAllowHeaders: this.options.corsAllowHeaders || 'accept,content-type,x-api-key',
      corsAllowCredentials: true,
    };

    // Prefix must start and end with '/'
    if (!this.options.prefix.startsWith('/')) this.options.prefix = `/${this.options.prefix}`;
    if (!this.options.prefix.endsWith('/')) this.options.prefix += '/';

    this.globalBabelOptions = ((this.service.custom || {})['serverless-offline'] || {}).babelOptions;

    this.velocityContextOptions = {
      stageVariables: {}, // this.service.environment.stages[this.options.stage].vars,
      stage: this.options.stage,
    };

    // Parse CORS options
    this.options.corsAllowOrigin = this.options.corsAllowOrigin.replace(/\s/g, '').split(',');
    this.options.corsAllowHeaders = this.options.corsAllowHeaders.replace(/\s/g, '').split(',');

    if (this.options.corsDisallowCredentials) this.options.corsAllowCredentials = false;

    this.options.corsConfig = {
      origin: this.options.corsAllowOrigin,
      headers: this.options.corsAllowHeaders,
      credentials: this.options.corsAllowCredentials,
    };

    this.serverlessLog(`Starting Offline: ${this.options.stage}/${this.options.region}.`);
    debugLog('options:', this.options);
    debugLog('globalBabelOptions:', this.globalBabelOptions);
  }

  _registerBabel(isBabelRuntime, babelRuntimeOptions) {

    const options = isBabelRuntime ?
      babelRuntimeOptions || { presets: ['es2015'] } :
      this.globalBabelOptions;

    if (options) {
      debugLog('Setting babel register:', options);

      // We invoke babel-register only once
      if (!this.babelRegister) {
        debugLog('For the first time');
        this.babelRegister = require('babel-register')(options);
      }
    }
  }

  _createServer() {

    // Hapijs server creation
    this.server = new Hapi.Server({
      connections: {
        router: {
          stripTrailingSlash: true, // removes trailing slashes on incoming paths.
        },
      },
    });

    const connectionOptions = {
      host: this.options.host,
      port: this.options.port,
    };
    const httpsDir = this.options.httpsProtocol;

    // HTTPS support
    if (typeof httpsDir === 'string' && httpsDir.length > 0) {
      connectionOptions.tls = {
        key: fs.readFileSync(path.resolve(httpsDir, 'key.pem'), 'ascii'),
        cert: fs.readFileSync(path.resolve(httpsDir, 'cert.pem'), 'ascii'),
      };
    }

    // Passes the configuration object to the server
    this.server.connection(connectionOptions);
  }

  _createRoutes() {
    const defaultContentType = 'application/json';
    const serviceRuntime = this.service.provider.runtime;

    if (['nodejs', 'nodejs4.3', 'babel'].indexOf(serviceRuntime) === -1) {
      printBlankLine();
      this.serverlessLog(`Warning: found unsupported runtime '${serviceRuntime}'`);
      return;
    }

    Object.keys(this.service.functions).forEach(key => {

      const fun = this.service.getFunction(key);
      const funName = key;
      const funOptions = functionHelper.getFunctionOptions(fun, key, this.serverless.config.servicePath);

      printBlankLine();
      debugLog(funName, 'runtime', serviceRuntime, funOptions.babelOptions || '');
      this.serverlessLog(`Routes for ${funName}:`);

      // Adds a route for each http endpoint
      fun.events.forEach(event => {

        if (!event.http) return;

        // generate an enpoint via the endpoint class
        const endpoint = new Endpoint(event.http, funOptions).generate();

        let firstCall = true;

        const integration = endpoint.integration || 'lambda-proxy';
        const epath = endpoint.path;
        const method = endpoint.method.toUpperCase();
        const requestTemplates = endpoint.requestTemplates;

        // Prefix must start and end with '/' BUT path must not end with '/'
        let fullPath = this.options.prefix + (epath.startsWith('/') ? epath.slice(1) : epath);
        if (fullPath !== '/' && fullPath.endsWith('/')) fullPath = path.slice(0, -1);

        this.serverlessLog(`${method} ${fullPath}`);

        // If the endpoint has an authorization function, create an authStrategy for the route
        let authStrategyName = null;

        if (endpoint.authorizer) {
          let authFunctionName = endpoint.authorizer;
          if (typeof endpoint.authorizer === 'object') {
            if (endpoint.authorizer.arn) {
              this.serverlessLog(`WARNING: Serverless Offline does not support non local authorizers: ${endpoint.authorizer.arn}`);

              return;
            }
            authFunctionName = endpoint.authorizer.name;
          }

          this.serverlessLog(`Configuring Authorization: ${endpoint.path} ${authFunctionName}`);

          const authFunction = this.service.getFunction(authFunctionName);

          if (!authFunction) return this.serverlessLog(`WARNING: Authorization function ${authFunctionName} does not exist`);

          let authorizerOptions = {};
          if (typeof endpoint.authorizer === 'string') {
            // serverless 1.x will create default values, so we will to
            authorizerOptions.name = authFunctionName;
            authorizerOptions.type = 'TOKEN';
            authorizerOptions.resultTtlInSeconds = '300';
            authorizerOptions.identitySource = 'method.request.header.Auth';
          }
          else {
            authorizerOptions = endpoint.authorizer;
          }

          // Create a unique scheme per endpoint
          // This allows the methodArn on the event property to be set appropriately
          const authKey = `${funName}-${authFunctionName}-${method}-${epath}`;
          const authSchemeName = `scheme-${authKey}`;
          authStrategyName = `strategy-${authKey}`; // set strategy name for the route config

          debugLog(`Creating Authorization scheme for ${authKey}`);

          // Create the Auth Scheme for the endpoint
          const scheme = createAuthScheme(
            authFunction,
            authorizerOptions,
            funName,
            epath,
            this.options,
            this.serverlessLog,
            this.serverless.config.servicePath
          );

          // Set the auth scheme and strategy on the server
          this.server.auth.scheme(authSchemeName, scheme);
          this.server.auth.strategy(authStrategyName, authSchemeName);
        }

        // Route creation
        this.server.route({
          method,
          path: fullPath,
          config: {
            cors: this.options.corsConfig,
            auth: authStrategyName,
          },
          handler(request, reply) { // Here we go

            printBlankLine();
            this.serverlessLog(`${method} ${request.path} (λ: ${funName})`);
            if (firstCall) {
              this.serverlessLog('The first request might take a few extra seconds');
              firstCall = false;
            }

            // Shared mutable state is the root of all evil they say
            const requestId = Math.random().toString().slice(2);
            this.requests[requestId] = { done: false };
            this.currentRequestId = requestId;

            // Holds the response to do async op
            const response = reply.response().hold();
            const contentType = request.mime || defaultContentType;

            // default request template to '' if we don't have a definition pushed in from serverless or endpoint
<<<<<<< HEAD
            let requestTemplate = '';
            if (typeof requestTemplates !== 'undefined' && integration === 'lambda') {
              requestTemplate = requestTemplates[contentType];
            }
=======
            const requestTemplate = typeof requestTemplates !== 'undefined' ? requestTemplates[contentType] : '';
>>>>>>> 6eeebef7

            const contentTypesThatRequirePayloadParsing = ['application/json', 'application/vnd.api+json'];

            if (contentTypesThatRequirePayloadParsing.indexOf(contentType) !== -1) {
              try {
                request.payload = JSON.parse(request.payload);
              } catch (err) {
                debugLog('error in converting request.payload to JSON:', err);
              }
            }

            debugLog('requestId:', requestId);
            debugLog('contentType:', contentType);
            debugLog('requestTemplate:', requestTemplate);
            debugLog('payload:', request.payload);

            /* HANDLER LAZY LOADING */

            let handler; // The lambda function

            try {
              handler = functionHelper.createHandler(funOptions, this.options);
            } catch (err) {
              return this._reply500(response, `Error while loading ${funName}`, err, requestId);
            }

            /* REQUEST TEMPLATE PROCESSING (event population) */

            let event = {};

            if (integration === 'lambda') {
              if (requestTemplate) {
                try {
                  debugLog('_____ REQUEST TEMPLATE PROCESSING _____');
                  // Velocity templating language parsing
                  const velocityContext = createVelocityContext(request, this.velocityContextOptions, request.payload || {});
                  event = renderVelocityTemplateObject(requestTemplate, velocityContext);
                } catch (err) {
                  return this._reply500(response, `Error while parsing template "${contentType}" for ${funName}`, err, requestId);
                }
              } else if (typeof request.payload === 'object') {
                event = request.payload || {};
              }
            } else if (integration === 'lambda-proxy') {
                event = createLambdaProxyContext(request, this.options, this.velocityContextOptions.stageVariables);
            }

            event.isOffline = true;

            if (this.serverless.service.custom && this.serverless.service.custom.stageVariables) {
              event.stageVariables = this.serverless.service.custom.stageVariables;
            } else {
              event.stageVariables = {};
            }

            debugLog('event:', event);

            // We create the context, its callback (context.done/succeed/fail) will send the HTTP response
            const lambdaContext = createLambdaContext(fun, (err, data) => {
              // Everything in this block happens once the lambda function has resolved
              debugLog('_____ HANDLER RESOLVED _____');

              // Timeout clearing if needed
              if (this._clearTimeout(requestId)) return;

              // User should not call context.done twice
              if (this.requests[requestId].done) {
                printBlankLine();
                this.serverlessLog(`Warning: context.done called twice within handler '${funName}'!`);
                debugLog('requestId:', requestId);
                return;
              }

              this.requests[requestId].done = true;

              let result = data;
              let responseName = 'default';
              const responseContentType = this.getEndPoinContentType(endpoint);

              /* RESPONSE SELECTION (among endpoint's possible responses) */

              // Failure handling
              if (err) {

                const errorMessage = (err.message || err).toString();

                // Mocks Lambda errors
                result = {
                  errorMessage,
                  errorType: err.constructor.name,
                  stackTrace: this._getArrayStackTrace(err.stack),
                };

                this.serverlessLog(`Failure: ${errorMessage}`);
                if (result.stackTrace) console.log(result.stackTrace.join('\n  '));

                for (const key in endpoint.responses) {
                  if (key === 'default') continue;

                  if (errorMessage.match(`^${endpoint.responses[key].selectionPattern || key}$`)) {
                    responseName = key;
                    break;
                  }
                }
              }

              debugLog(`Using response '${responseName}'`);
              const chosenResponse = endpoint.responses[responseName];

              /* RESPONSE PARAMETERS PROCCESSING */

              const responseParameters = chosenResponse.responseParameters;

              if (isPlainObject(responseParameters)) {

                const responseParametersKeys = Object.keys(responseParameters);

                debugLog('_____ RESPONSE PARAMETERS PROCCESSING _____');
                debugLog(`Found ${responseParametersKeys.length} responseParameters for '${responseName}' response`);

                responseParametersKeys.forEach(key => {

                  // responseParameters use the following shape: "key": "value"
                  const value = responseParameters[key];
                  const keyArray = key.split('.'); // eg: "method.response.header.location"
                  const valueArray = value.split('.'); // eg: "integration.response.body.redirect.url"

                  debugLog(`Processing responseParameter "${key}": "${value}"`);

                  // For now the plugin only supports modifying headers
                  if (key.startsWith('method.response.header') && keyArray[3]) {

                    const headerName = keyArray.slice(3).join('.');
                    let headerValue;
                    debugLog('Found header in left-hand:', headerName);

                    if (value.startsWith('integration.response')) {
                      if (valueArray[2] === 'body') {

                        debugLog('Found body in right-hand');
                        headerValue = (valueArray[3] ? jsonPath(result, valueArray.slice(3).join('.')) : result).toString();

                      } else {
                        printBlankLine();
                        this.serverlessLog(`Warning: while processing responseParameter "${key}": "${value}"`);
                        this.serverlessLog(`Offline plugin only supports "integration.response.body[.JSON_path]" right-hand responseParameter. Found "${value}" instead. Skipping.`);
                        this.logPluginIssue();
                        printBlankLine();
                      }
                    } else {
                      headerValue = value.match(/^'.*'$/) ? value.slice(1, -1) : value; // See #34
                    }
                    // Applies the header;
                    debugLog(`Will assign "${headerValue}" to header "${headerName}"`);
                    response.header(headerName, headerValue);

                  } else {
                    printBlankLine();
                    this.serverlessLog(`Warning: while processing responseParameter "${key}": "${value}"`);
                    this.serverlessLog(`Offline plugin only supports "method.response.header.PARAM_NAME" left-hand responseParameter. Found "${key}" instead. Skipping.`);
                    this.logPluginIssue();
                    printBlankLine();
                  }
                });
              }

              let statusCode;
              if (integration === 'lambda') {
                /* RESPONSE TEMPLATE PROCCESSING */

                // If there is a responseTemplate, we apply it to the result
                const responseTemplates = chosenResponse.responseTemplates;

                if (isPlainObject(responseTemplates)) {

                  const responseTemplatesKeys = Object.keys(responseTemplates);

                  if (responseTemplatesKeys.length) {

                    // BAD IMPLEMENTATION: first key in responseTemplates
                    const responseTemplate = responseTemplates[responseContentType];

                    if (responseTemplate) {

                      debugLog('_____ RESPONSE TEMPLATE PROCCESSING _____');
                      debugLog(`Using responseTemplate '${responseContentType}'`);

                      try {
                        const reponseContext = createVelocityContext(request, this.velocityContextOptions, result);
                        result = renderVelocityTemplateObject({ root: responseTemplate }, reponseContext).root;
                      }
                      catch (error) {
                        this.serverlessLog(`Error while parsing responseTemplate '${responseContentType}' for lambda ${funName}:`);
                        console.log(error.stack);
                      }
                    }
                  }
                }

                /* HAPIJS RESPONSE CONFIGURATION */

                statusCode = chosenResponse.statusCode || 200;
                if (!chosenResponse.statusCode) {
                  printBlankLine();
                  this.serverlessLog(`Warning: No statusCode found for response "${responseName}".`);
                }

                response.header('Content-Type', responseContentType, {
                  override: false, // Maybe a responseParameter set it already. See #34
                });
                response.statusCode = statusCode;
                response.source = result;
              }
              else if (integration === 'lambda-proxy') {
                response.statusCode = statusCode = result.statusCode;
                if (typeof result.body !== 'undefined') {
                  response.source = JSON.parse(result.body);
                }
              }

              // Log response
              let whatToLog = result;

              try {
                whatToLog = JSON.stringify(result);
              }
              catch (error) {
                // nothing
              }
              finally {
                this.serverlessLog(err ? `Replying ${statusCode}` : `[${statusCode}] ${whatToLog}`);
                debugLog('requestId:', requestId);
              }

              // Bon voyage!
              response.send();
            });

            // Now we are outside of createLambdaContext, so this happens before the handler gets called:

            // We cannot use Hapijs's timeout feature because the logic above can take a significant time, so we implement it ourselves
            this.requests[requestId].timeout = this.options.noTimeout ? null : setTimeout(
              this._replyTimeout.bind(this, response, funName, funOptions.funTimeout, requestId),
              funOptions.funTimeout
            );

            // Finally we call the handler
            debugLog('_____ CALLING HANDLER _____');
            try {
              const x = handler(event, lambdaContext, lambdaContext.done);

              // Promise support
              if (serviceRuntime === 'babel' && !this.requests[requestId].done) {
                if (x && typeof x.then === 'function' && typeof x.catch === 'function') x.then(lambdaContext.succeed).catch(lambdaContext.fail);
                else if (x instanceof Error) lambdaContext.fail(x);
              }
            }
            catch (error) {
              return this._reply500(response, `Uncaught error in your '${funName}' handler`, error, requestId);
            }
          },
        });
      });
    });
  }

  getEndPoinContentType(endpoint) {
    let responseContentType = 'application/json';
    if (endpoint.response && endpoint.response.headers['Content-Type']) {
      responseContentType = endpoint.response.headers['Content-Type'];
    }
    return responseContentType;
  }

  // All done, we can listen to incomming requests
  _listen() {
    this.server.start(err => {
      if (err) throw err;
      printBlankLine();
      this.serverlessLog(`Offline listening on http${this.options.httpsProtocol ? 's' : ''}://${this.options.host}:${this.options.port}`);
    });
  }

  // Bad news
  _reply500(response, message, err, requestId) {

    if (this._clearTimeout(requestId)) return;

    this.requests[requestId].done = true;

    const stackTrace = this._getArrayStackTrace(err.stack);

    this.serverlessLog(message);
    console.log(stackTrace || err);

    /* eslint-disable no-param-reassign */
    response.statusCode = 200; // APIG replies 200 by default on failures
    response.source = {
      errorMessage: message,
      errorType: err.constructor.name,
      stackTrace,
      offlineInfo: 'If you believe this is an issue with the plugin please submit it, thanks. https://github.com/dherault/serverless-offline/issues',
    };
    /* eslint-enable no-param-reassign */
    this.serverlessLog('Replying error in handler');
    response.send();
  }

  _replyTimeout(response, funName, funTimeout, requestId) {
    if (this.currentRequestId !== requestId) return;

    this.requests[requestId].done = true;

    this.serverlessLog(`Replying timeout after ${funTimeout}ms`);
    /* eslint-disable no-param-reassign */
    response.statusCode = 503;
    response.source = `[Serverless-Offline] Your λ handler '${funName}' timed out after ${funTimeout}ms.`;
    /* eslint-enable no-param-reassign */
    response.send();
  }

  _clearTimeout(requestId) {
    const timeout = this.requests[requestId].timeout;
    if (timeout && timeout._called) return true;
    clearTimeout(timeout);
  }

  _create404Route() {
    this.server.route({
      method: '*',
      path: '/{p*}',
      config: { cors: this.options.corsConfig },
      handler: (request, reply) => {
        const response = reply({
          statusCode: 404,
          error: 'Serverless-offline: route not found.',
          currentRoute: `${request.method} - ${request.path}`,
          existingRoutes: this.server.table()[0].table
            .filter(route => route.path !== '/{p*}') // Exclude this (404) route
            .sort((a, b) => a.path <= b.path ? -1 : 1) // Sort by path
            .map(route => `${route.method} - ${route.path}`), // Human-friendly result
        });
        response.statusCode = 404;
      },
    });
  }

  _getArrayStackTrace(stack) {
    if (!stack) return null;

    const splittedStack = stack.split('\n');

    return splittedStack.slice(0, splittedStack.findIndex(item => item.match(/server.route.handler.createLambdaContext/))).map(line => line.trim());
  }

  _logAndExit() {
    console.log.apply(null, arguments);
    process.exit(0);
  }
}

module.exports = Offline;<|MERGE_RESOLUTION|>--- conflicted
+++ resolved
@@ -129,29 +129,6 @@
     this._listen();         // Hapijs listen
   }
 
-<<<<<<< HEAD
-  _mergeEnvVars() {
-    // the concept of environmental variables has been removed in RC1
-
-    /*
-    const env = {};  // beta2: this.service.environment;
-    const stage = this.service.provider.stage; // beta2: env.stages[this.options.stage];
-    const region = this.service.provider.region;  // beta2: stage.regions[this.options.region];
-
-    Object.keys(env.vars).forEach(key => {
-      this.envVars[key] = env.vars[key];
-    });
-    Object.keys(stage.vars).forEach(key => {
-      this.envVars[key] = stage.vars[key];
-    });
-    Object.keys(region.vars).forEach(key => {
-      this.envVars[key] = region.vars[key];
-    });
-    */
-  }
-
-=======
->>>>>>> 6eeebef7
   _setOptions() {
 
     // Applies defaults
@@ -367,14 +344,7 @@
             const contentType = request.mime || defaultContentType;
 
             // default request template to '' if we don't have a definition pushed in from serverless or endpoint
-<<<<<<< HEAD
-            let requestTemplate = '';
-            if (typeof requestTemplates !== 'undefined' && integration === 'lambda') {
-              requestTemplate = requestTemplates[contentType];
-            }
-=======
-            const requestTemplate = typeof requestTemplates !== 'undefined' ? requestTemplates[contentType] : '';
->>>>>>> 6eeebef7
+            const requestTemplate = typeof requestTemplates !== 'undefined' && integration === 'lambda' ? requestTemplates[contentType] : '';
 
             const contentTypesThatRequirePayloadParsing = ['application/json', 'application/vnd.api+json'];
 
