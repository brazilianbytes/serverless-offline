--- conflicted
+++ resolved
@@ -166,7 +166,6 @@
     this.serverlessLog('https://github.com/dherault/serverless-offline/issues');
   }
 
-<<<<<<< HEAD
   static AWS = {
     ApiGatewayManagementApi:class {
       constructor(apiVersion, client) {
@@ -204,10 +203,7 @@
     }
   };
 
-  // Entry point for the plugin (sls offline)
-=======
   // Entry point for the plugin (sls offline) when running 'sls offline start'
->>>>>>> c064ae0e
   start() {
     this._checkVersion();
 
@@ -641,7 +637,6 @@
       debugLog(funName, 'runtime', serviceRuntime);
       this.serverlessLog(`Routes for ${funName}:`);
 
-
       // Adds a route for each http endpoint
       // eslint-disable-next-line
       (fun.events && fun.events.length || this.serverlessLog('(none)')) && fun.events.forEach(event => {
