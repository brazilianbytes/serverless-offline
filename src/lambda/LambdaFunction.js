import { tmpdir } from 'os'
import { dirname, join, resolve, sep } from 'path'
import { realpathSync } from 'fs'
import { emptyDir, ensureDir, readFile, remove, writeFile } from 'fs-extra'
import { performance } from 'perf_hooks'
import jszip from 'jszip'
import HandlerRunner from './handler-runner/index.js'
import LambdaContext from './LambdaContext.js'
import serverlessLog from '../serverlessLog.js'
import {
  DEFAULT_LAMBDA_MEMORY_SIZE,
  DEFAULT_LAMBDA_RUNTIME,
  DEFAULT_LAMBDA_TIMEOUT,
  supportedRuntimes,
} from '../config/index.js'
import { createUniqueId, splitHandlerPathAndName } from '../utils/index.js'

const { keys } = Object
const { ceil } = Math

export default class LambdaFunction {
  #artifact = null
  #clientContext = null
  #codeDir = null
  #event = null
  #executionTimeEnded = null
  #executionTimeStarted = null
  #functionKey = null
  #functionName = null
  #handlerRunner = null
  #idleTimeStarted = null
  #initialized = false
  #lambdaContext = null
  #lambdaDir = null
  #memorySize = null
  #region = null
  #runtime = null
  #timeout = null

  status = 'IDLE' // can be 'BUSY' or 'IDLE'

  constructor(functionKey, functionDefinition, serverless, options) {
    const {
      service,
      config: { serverlessPath, servicePath },
      service: { provider, package: servicePackage = {} },
    } = serverless

    // TEMP options.location, for compatibility with serverless-webpack:
    // https://github.com/dherault/serverless-offline/issues/787
    // TODO FIXME look into better way to work with serverless-webpack
    const _servicePath = resolve(servicePath, options.location || '')

    const { handler, name, package: functionPackage = {} } = functionDefinition
    const [handlerPath, handlerName] = splitHandlerPathAndName(handler)

    const memorySize =
      functionDefinition.memorySize ||
      provider.memorySize ||
      DEFAULT_LAMBDA_MEMORY_SIZE

    const runtime =
      functionDefinition.runtime || provider.runtime || DEFAULT_LAMBDA_RUNTIME

    const timeout =
      (functionDefinition.timeout ||
        provider.timeout ||
        DEFAULT_LAMBDA_TIMEOUT) * 1000

    // this._executionTimeout = null
    this.#functionKey = functionKey
    this.#functionName = name
    this.#memorySize = memorySize
    this.#region = provider.region
    this.#runtime = runtime
    this.#timeout = timeout

    this._verifySupportedRuntime()

    const env = this._getEnv(
      provider.environment,
      functionDefinition.environment,
      handler,
    )

    this.#artifact = functionDefinition.package?.artifact
    if (!this.#artifact) {
      this.#artifact = service.package?.artifact
    }
    if (this.#artifact) {
      // lambda directory contains code and layers
      this.#lambdaDir = join(
        realpathSync(tmpdir()),
        'serverless-offline',
        'services',
        service.service,
        functionKey,
        createUniqueId(),
      )
    }

    this.#codeDir = this.#lambdaDir
      ? resolve(this.#lambdaDir, 'code')
      : _servicePath

    // TEMP
    const funOptions = {
      functionKey,
      handler,
      handlerName,
      codeDir: this.#codeDir,
      handlerPath: resolve(this.#codeDir, handlerPath),
      runtime,
      serverlessPath,
      servicePath: _servicePath,
      timeout,
<<<<<<< HEAD
      layers: functionDefinition.layers || [],
      provider,
=======
      functionName: name,
      servicePackage: servicePackage.artifact
        ? resolve(_servicePath, servicePackage.artifact)
        : undefined,
      functionPackage: functionPackage.artifact
        ? resolve(_servicePath, functionPackage.artifact)
        : undefined,
>>>>>>> a7bec25e
    }

    this.#handlerRunner = new HandlerRunner(funOptions, options, env)
    this.#lambdaContext = new LambdaContext(name, memorySize)
  }

  _startExecutionTimer() {
    this.#executionTimeStarted = performance.now()
    // this._executionTimeout = this.#executionTimeStarted + this.#timeout * 1000
  }

  _stopExecutionTimer() {
    this.#executionTimeEnded = performance.now()
  }

  _startIdleTimer() {
    this.#idleTimeStarted = performance.now()
  }

  _verifySupportedRuntime() {
    // print message but keep working (don't error out or exit process)
    if (!supportedRuntimes.has(this.#runtime)) {
      // this.printBlankLine(); // TODO
      console.log('')
      serverlessLog(
        `Warning: found unsupported runtime '${this.#runtime}' for function '${
          this.#functionKey
        }'`,
      )
    }
  }

  // based on:
  // https://github.com/serverless/serverless/blob/v1.50.0/lib/plugins/aws/invokeLocal/index.js#L108
  _getAwsEnvVars() {
    return {
      AWS_DEFAULT_REGION: this.#region,
      AWS_LAMBDA_FUNCTION_MEMORY_SIZE: this.#memorySize,
      AWS_LAMBDA_FUNCTION_NAME: this.#functionName,
      AWS_LAMBDA_FUNCTION_VERSION: '$LATEST',
      // https://github.com/serverless/serverless/blob/v1.50.0/lib/plugins/aws/lib/naming.js#L123
      AWS_LAMBDA_LOG_GROUP_NAME: `/aws/lambda/${this.#functionName}`,
      AWS_LAMBDA_LOG_STREAM_NAME:
        '2016/12/02/[$LATEST]f77ff5e4026c45bda9a9ebcec6bc9cad',
      AWS_REGION: this.#region,
      LAMBDA_RUNTIME_DIR: '/var/runtime',
      LAMBDA_TASK_ROOT: '/var/task',
      LANG: 'en_US.UTF-8',
      LD_LIBRARY_PATH:
        '/usr/local/lib64/node-v4.3.x/lib:/lib64:/usr/lib64:/var/runtime:/var/runtime/lib:/var/task:/var/task/lib',
      NODE_PATH: '/var/runtime:/var/task:/var/runtime/node_modules',
    }
  }

  _getEnv(providerEnv, functionDefinitionEnv, handler) {
    return {
      ...this._getAwsEnvVars(),
      ...providerEnv,
      ...functionDefinitionEnv,
      _HANDLER: handler, // TODO is this available in AWS?
    }
  }

  setClientContext(clientContext) {
    this.#clientContext = clientContext
  }

  setEvent(event) {
    this.#event = event
  }

  // () => Promise<void>
  async cleanup() {
    // TODO console.log('lambda cleanup')
    await this.#handlerRunner.cleanup()
    if (this.#lambdaDir) {
      await remove(this.#lambdaDir)
    }
  }

  _executionTimeInMillis() {
    return this.#executionTimeEnded - this.#executionTimeStarted
  }

  // rounds up to the nearest 100 ms
  _billedExecutionTimeInMillis() {
    return (
      ceil((this.#executionTimeEnded - this.#executionTimeStarted) / 100) * 100
    )
  }

  // extractArtifact, loosely based on:
  // https://github.com/serverless/serverless/blob/v1.57.0/lib/plugins/aws/invokeLocal/index.js#L312
  async _extractArtifact() {
    if (!this.#artifact) {
      return null
    }

    emptyDir(this.#codeDir)

    const data = await readFile(this.#artifact)
    const zip = await jszip.loadAsync(data)
    return Promise.all(
      keys(zip.files).map(async (filename) => {
        const fileData = await zip.files[filename].async('nodebuffer')
        if (filename.endsWith(sep)) {
          return Promise.resolve()
        }
        await ensureDir(join(this.#codeDir, dirname(filename)))
        return writeFile(join(this.#codeDir, filename), fileData, {
          mode: zip.files[filename].unixPermissions,
        })
      }),
    )
  }

  async _initialize() {
    await this._extractArtifact()
    this.#initialized = true
  }

  get idleTimeInMinutes() {
    return (performance.now() - this.#idleTimeStarted) / 1000 / 60
  }

  get functionName() {
    return this.#functionName
  }

  async runHandler() {
    this.status = 'BUSY'

    if (!this.#initialized) {
      await this._initialize()
    }

    const requestId = createUniqueId()

    this.#lambdaContext.setRequestId(requestId)
    this.#lambdaContext.setClientContext(this.#clientContext)

    const context = this.#lambdaContext.create()

    this._startExecutionTimer()

    const result = await this.#handlerRunner.run(this.#event, context)

    this._stopExecutionTimer()

    // TEMP TODO FIXME find better solution
    if (!this.#handlerRunner.isDockerRunner()) {
      serverlessLog(
        `(λ: ${
          this.#functionKey
        }) RequestId: ${requestId}  Duration: ${this._executionTimeInMillis().toFixed(
          2,
        )} ms  Billed Duration: ${this._billedExecutionTimeInMillis()} ms`,
      )
    }

    this.status = 'IDLE'
    this._startIdleTimer()

    return result
  }
}<|MERGE_RESOLUTION|>--- conflicted
+++ resolved
@@ -114,10 +114,8 @@
       serverlessPath,
       servicePath: _servicePath,
       timeout,
-<<<<<<< HEAD
       layers: functionDefinition.layers || [],
       provider,
-=======
       functionName: name,
       servicePackage: servicePackage.artifact
         ? resolve(_servicePath, servicePackage.artifact)
@@ -125,7 +123,6 @@
       functionPackage: functionPackage.artifact
         ? resolve(_servicePath, functionPackage.artifact)
         : undefined,
->>>>>>> a7bec25e
     }
 
     this.#handlerRunner = new HandlerRunner(funOptions, options, env)
