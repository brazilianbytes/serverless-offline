--- conflicted
+++ resolved
@@ -5,13 +5,6 @@
   #codeDir = null
   #container = null
 
-<<<<<<< HEAD
-  constructor(funOptions, env, options) {
-    const { codeDir, functionKey, handler, runtime } = funOptions
-    const { dockerHost, dockerHostServicePath } = options
-
-    this.#codeDir = dockerHostServicePath || codeDir
-=======
   constructor(funOptions, env, dockerOptions) {
     const {
       codeDir,
@@ -22,20 +15,15 @@
       provider,
     } = funOptions
 
-    this.#codeDir = codeDir
->>>>>>> b74f49df
+    this.#codeDir = dockerOptions.hostServicePath || codeDir
     this.#container = new DockerContainer(
       env,
       functionKey,
       handler,
       runtime,
-<<<<<<< HEAD
-      dockerHost,
-=======
       layers,
       provider,
       dockerOptions,
->>>>>>> b74f49df
     )
   }
 
