const { DateTime } = require('luxon');
const { createUniqueId } = require('./utils');

// TODO this should be probably moved to utils, and combined with other header
// functions and utilities
function createMultiValueHeaders(headers) {
  return Object.entries(headers).reduce((acc, [key, value]) => {
    acc[key] = [value];

    return acc;
  }, {});
}

// CLF -> Common Log Format
// https://httpd.apache.org/docs/1.3/logs.html#common
// [day/month/year:hour:minute:second zone]
// day = 2*digit
// month = 3*letter
// year = 4*digit
// hour = 2*digit
// minute = 2*digit
// second = 2*digit
// zone = (`+' | `-') 4*digit
function formatToClfTime(date) {
  return DateTime.fromJSDate(date).toFormat('dd/MMM/yyyy:HH:mm:ss ZZZ');
}

const createRequestContext = (action, eventType, connection) => {
  const now = new Date();

  let requestContext = {
    apiId: 'private',
    domainName: 'localhost',
    eventType,
    extendedRequestId: `${createUniqueId()}`,
    identity: {
      accountId: null,
      accessKey: null,
      caller: null,
      cognitoAuthenticationProvider: null,
      cognitoAuthenticationType: null,
      cognitoIdentityId: null,
      cognitoIdentityPoolId: null,
      principalOrgId: null,
      sourceIp: '127.0.0.1',
      user: null,
      userAgent: null,
      userArn: null,
    },
    messageDirection: 'IN',
    messageId: `${createUniqueId()}`,
    requestId: `${createUniqueId()}`,
    requestTime: formatToClfTime(now),
    requestTimeEpoch: now.getTime(),
    routeKey: action,
    stage: 'local',
  };
  if (connection) requestContext = { connectedAt: connection.connectionTime, connectionId:connection.connectionId, ...requestContext };

  return requestContext;
};

exports.createEvent = (action, eventType, connection, payload) => {
  const event = {
<<<<<<< HEAD
    apiGatewayUrl: `http${options.httpsProtocol ? 's' : ''}://${options.host}:${options.port + 1}`,
    body: payload,
=======
    body: JSON.stringify(payload),
>>>>>>> c0bea4c5
    isBase64Encoded: false,
    requestContext: createRequestContext(action, eventType, connection),
  };

  return event;
};

<<<<<<< HEAD
exports.createConnectEvent = (action, eventType, connection, headers1, options) => {
  // const headers = {
  //   Host: 'localhost',
  //   'Sec-WebSocket-Extensions': 'permessage-deflate; client_max_window_bits',
  //   'Sec-WebSocket-Key': `${getUniqueId()}`,
  //   'Sec-WebSocket-Version': '13',
  //   'X-Amzn-Trace-Id': `Root=${getUniqueId()}`,
  //   'X-Forwarded-For': '127.0.0.1',
  //   'X-Forwarded-Port': `${options.port + 1}`,
  //   'X-Forwarded-Proto': `http${options.httpsProtocol ? 's' : ''}`,
  // };
  const toUpperCase = str => {
    const splitStr = str.toLowerCase().split('-');
    for (let i = 0; i < splitStr.length; i++) {
      splitStr[i] = splitStr[i].charAt(0).toUpperCase() + splitStr[i].substring(1);     
    }
    
    return splitStr.join('-'); 
=======
exports.createConnectEvent = (action, eventType, connection, options) => {
  const headers = {
    Host: 'localhost',
    'Sec-WebSocket-Extensions': 'permessage-deflate; client_max_window_bits',
    'Sec-WebSocket-Key': `${createUniqueId()}`,
    'Sec-WebSocket-Version': '13',
    'X-Amzn-Trace-Id': `Root=${createUniqueId()}`,
    'X-Forwarded-For': '127.0.0.1',
    'X-Forwarded-Port': `${options.port + 1}`,
    'X-Forwarded-Proto': `http${options.httpsProtocol ? 's' : ''}`,
>>>>>>> c0bea4c5
  };
  const headers2 = { ...headers1 };
  delete headers2.connection; delete headers2.upgrade;

  const headers = {};
  Object.keys(headers2).map(key => headers[key
    .replace('sec-websocket-extensions', 'Sec-WebSocket-Extensions')
    .replace('sec-websocket-key', 'Sec-WebSocket-Key')
    .replace('sec-websocket-version', 'Sec-WebSocket-Version')
    .replace('host', 'Host')] = headers2[key]);
  headers['X-Forwarded-For'] = '127.0.0.1';
  headers['X-Amzn-Trace-Id'] = `Root=${getUniqueId()}`;
  headers['X-Forwarded-Port'] = `${options.port + 1}`;
  headers['X-Forwarded-Proto'] = `http${options.httpsProtocol ? 's' : ''}`;  

  const multiValueHeaders = createMultiValueHeaders(headers);
  const event = {
    headers,
    isBase64Encoded: false,
    multiValueHeaders,
    requestContext: createRequestContext(action, eventType, connection),
  };

  return event;
};

exports.createDisconnectEvent = (action, eventType, connection) => {
  const headers = {
    Host: 'localhost',
    'x-api-key': '',
    'x-restapi': '',
  };
  const multiValueHeaders = createMultiValueHeaders(headers);
  const event = {
    headers,
    isBase64Encoded: false,
    multiValueHeaders,
    requestContext: createRequestContext(action, eventType, connection),
  };

  return event;
};<|MERGE_RESOLUTION|>--- conflicted
+++ resolved
@@ -62,12 +62,7 @@
 
 exports.createEvent = (action, eventType, connection, payload) => {
   const event = {
-<<<<<<< HEAD
-    apiGatewayUrl: `http${options.httpsProtocol ? 's' : ''}://${options.host}:${options.port + 1}`,
     body: payload,
-=======
-    body: JSON.stringify(payload),
->>>>>>> c0bea4c5
     isBase64Encoded: false,
     requestContext: createRequestContext(action, eventType, connection),
   };
@@ -75,7 +70,6 @@
   return event;
 };
 
-<<<<<<< HEAD
 exports.createConnectEvent = (action, eventType, connection, headers1, options) => {
   // const headers = {
   //   Host: 'localhost',
@@ -94,18 +88,6 @@
     }
     
     return splitStr.join('-'); 
-=======
-exports.createConnectEvent = (action, eventType, connection, options) => {
-  const headers = {
-    Host: 'localhost',
-    'Sec-WebSocket-Extensions': 'permessage-deflate; client_max_window_bits',
-    'Sec-WebSocket-Key': `${createUniqueId()}`,
-    'Sec-WebSocket-Version': '13',
-    'X-Amzn-Trace-Id': `Root=${createUniqueId()}`,
-    'X-Forwarded-For': '127.0.0.1',
-    'X-Forwarded-Port': `${options.port + 1}`,
-    'X-Forwarded-Proto': `http${options.httpsProtocol ? 's' : ''}`,
->>>>>>> c0bea4c5
   };
   const headers2 = { ...headers1 };
   delete headers2.connection; delete headers2.upgrade;
