--- conflicted
+++ resolved
@@ -254,34 +254,34 @@
       expect(Object.keys(lambdaProxyContext.headers).filter(header => header === 'content-length')).to.have.lengthOf(1);
     });
   });
-
-<<<<<<< HEAD
-  context('with a POST /fn1 request with a set Content-length', () => {
+  
+   context('with a POST /fn1 request with a set Content-length', () => {
     it('should have one content-length header only', () => {
       const requestBuilder = new RequestBuilder('POST', '/fn1')
       requestBuilder.addBody({ key: 'value' })
       requestBuilder.addHeader('content-type', 'custom/test')
       requestBuilder.addHeader('Content-length', '2')
-=======
+
+      const request = requestBuilder.toObject();
+
+      const lambdaProxyContext = createLambdaProxyContext(request, options, stageVariables);
+      expect(Object.keys(lambdaProxyContext.headers).filter(header => header.toLowerCase() == 'content-length')).to.have.lengthOf(1);
+    });
+  })
+  
   context('with a POST /fn1 request with a X-GitHub-Event header', () => {
     it('should assign not change the header case', () => {
       const requestBuilder = new RequestBuilder('POST', '/fn1');
       requestBuilder.addBody({ key: 'value' });
       requestBuilder.addHeader('X-GitHub-Event', 'test');
->>>>>>> 8dfcbc8e
-      const request = requestBuilder.toObject();
-
-      const lambdaProxyContext = createLambdaProxyContext(request, options, stageVariables);
-
-<<<<<<< HEAD
-      expect(Object.keys(lambdaProxyContext.headers).filter(header => header.toLowerCase() == 'content-length')).to.have.lengthOf(1);
-    });
-  })
-=======
+
+      const request = requestBuilder.toObject();
+
+      const lambdaProxyContext = createLambdaProxyContext(request, options, stageVariables);
+
       expect(lambdaProxyContext.headers['X-GitHub-Event']).to.eq('test');
     });
   });
->>>>>>> 8dfcbc8e
 
   context('with a GET /fn1/{id} request with path parameters', () => {
     const requestBuilder = new RequestBuilder('GET', '/fn1/1234');
